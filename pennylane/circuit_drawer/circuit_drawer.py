# Copyright 2019-2020 Xanadu Quantum Technologies Inc.

# Licensed under the Apache License, Version 2.0 (the "License");
# you may not use this file except in compliance with the License.
# You may obtain a copy of the License at

#     http://www.apache.org/licenses/LICENSE-2.0

# Unless required by applicable law or agreed to in writing, software
# distributed under the License is distributed on an "AS IS" BASIS,
# WITHOUT WARRANTIES OR CONDITIONS OF ANY KIND, either express or implied.
# See the License for the specific language governing permissions and
# limitations under the License.
"""
This module contains the CircuitDrawer class which is used to draw CircuitGraph instances.
"""
from collections import OrderedDict

import pennylane as qml

from .charsets import UnicodeCharSet
from .representation_resolver import RepresentationResolver
from .grid import Grid

# pylint: disable=too-many-branches,too-many-arguments,too-many-return-statements,too-many-statements,consider-using-enumerate,too-many-instance-attributes


def _remove_duplicates(input_list):
    """Remove duplicate entries from a list.

    This operation preserves the order of the list's elements.

    Args:
        input_list (list[Hashable]): The list whose duplicate entries shall be removed

    Returns:
        list[Hashable]: The input list without duplicate entries
    """
    return list(OrderedDict.fromkeys(input_list))


class CircuitDrawer:
    """Creates a circuit diagram from the operators of a CircuitGraph in grid form.

    Args:
        raw_operation_grid (list[list[~.Operation]]): The CircuitGraph's operations
        raw_observable_grid (list[list[qml.operation.Observable]]): The CircuitGraph's observables
        register (Wires): register of all wires in the circuit
        charset (pennylane.circuit_drawer.CharSet, optional): The CharSet that shall be used for drawing.
        show_variable_names (bool, optional): Show variable names instead of variable values.
    """

    def __init__(
        self,
        raw_operation_grid,
        raw_observable_grid,
        register,
        charset=UnicodeCharSet,
        show_variable_names=False,
    ):
        self.operation_grid = Grid(raw_operation_grid)
        self.observable_grid = Grid(raw_observable_grid)
        self.register = register
        self.active_register = self.extract_active_register(raw_operation_grid, raw_observable_grid)
        self.charset = charset
        self.show_variable_names = show_variable_names

        self.representation_resolver = RepresentationResolver(charset, show_variable_names)
        self.operation_representation_grid = Grid()
        self.observable_representation_grid = Grid()
        self.operation_decoration_indices = []
        self.observable_decoration_indices = []

        self.move_multi_wire_gates(self.operation_grid)

        # Resolve operator names
        self.resolve_representation(self.operation_grid, self.operation_representation_grid)
        self.resolve_representation(self.observable_grid, self.observable_representation_grid)

        # Add multi-wire gate lines
        self.operation_decoration_indices = self.resolve_decorations(
            self.operation_grid, self.operation_representation_grid
        )
        self.observable_decoration_indices = self.resolve_decorations(
            self.observable_grid, self.observable_representation_grid
        )

        CircuitDrawer.pad_representation(
            self.operation_representation_grid,
            charset.WIRE,
            "",
            2 * charset.WIRE,
            self.operation_decoration_indices,
        )

        CircuitDrawer.pad_representation(
            self.operation_representation_grid,
            charset.WIRE,
            "",
            "",
            set(range(self.operation_grid.num_layers)) - set(self.operation_decoration_indices),
        )

        CircuitDrawer.pad_representation(
            self.observable_representation_grid,
            " ",
            charset.MEASUREMENT + " ",
            " ",
            self.observable_decoration_indices,
        )

        CircuitDrawer.pad_representation(
            self.observable_representation_grid,
            charset.WIRE,
            "",
            "",
            set(range(self.observable_grid.num_layers)) - set(self.observable_decoration_indices),
        )

        self.full_representation_grid = self.operation_representation_grid.copy()
        self.full_representation_grid.append_grid_by_layers(self.observable_representation_grid)

    def extract_active_register(self, raw_operation_grid, raw_observable_grid):
        """Get the subset of wires in the register that are used in the circuit.

        Args:
            raw_operation_grid (Iterable[~.Operator]): The raw grid of operations
            raw_observable_grid (Iterable[~.Operator]): The raw  grid of observables

        Return:
            Wires: register of active wires
        """
        # pylint: disable=protected-access
        all_operators = list(qml.utils._flatten(raw_operation_grid)) + list(
            qml.utils._flatten(raw_observable_grid)
        )
<<<<<<< HEAD
        all_wires = [op.wires for op in all_operators if op is not None]
        # make Wires object containing all used wires
        all_wires = qml.wires.Wires.all_wires(all_wires)
        # shared wires will observe the ordering of the register
        shared_wires = qml.wires.Wires.shared_wires([self.register, all_wires])
        return shared_wires
=======
        all_wires = [op.wires.tolist() for op in all_operators if op is not None]
        circuit_wires = sorted(set(qml.utils._flatten(all_wires)))
        internal_wires = list(range(len(circuit_wires)))

        self._cicuit_wire_to_internal_wire = dict(zip(circuit_wires, internal_wires))
        self._internal_wire_to_circuit_wire = dict(zip(internal_wires, circuit_wires))

    def circuit_wires_to_internal_wires(self, wires):
        """Convert one or multiple device wires to internal wires.

        Args:
            wires (Union[Iterable[int],int]): One or multiple device wires

        Returns:
            Union[Iterable[int],int]: The corresponding internal wires
        """
        if isinstance(wires, Iterable):
            return [self._cicuit_wire_to_internal_wire[wire] for wire in wires]

        return self._cicuit_wire_to_internal_wire[wires]

    def internal_wires_to_circuit_wires(self, wires):
        """Convert one or multiple internal wires to device wires.

        Args:
            wires (Union[Iterable[int],int]): One or multiple internal wires

        Returns:
            Union[Iterable[int],int]: The corresponding device wires
        """
        if isinstance(wires, Iterable):
            return [self._internal_wire_to_circuit_wire[wire] for wire in wires]

        return self._internal_wire_to_circuit_wire[wires]
>>>>>>> 5ae6b33b

    def resolve_representation(self, grid, representation_grid):
        """Resolve the string representation of the given Grid.

        Args:
            grid (pennylane.circuit_drawer.Grid): Grid that holds the circuit information
            representation_grid (pennylane.circuit_drawer.Grid): Grid that is used to store the string representations
        """
        for i in range(grid.num_layers):
            representation_layer = [""] * grid.num_wires

            for subsystem, operator in enumerate(grid.layer(i)):
                wire = self.active_register[subsystem]
                representation_layer[subsystem] = self.representation_resolver.element_representation(
                    operator, wire
                )

            representation_grid.append_layer(representation_layer)

    def add_multi_wire_connectors_to_layer(self, subsystems, decoration_layer):
        """Add multi wire connectors for the given wires to a layer.

        Args:
            subsystems (list[int]): The indices of wires that are to be connected
            decoration_layer (list[str]): The decoration layer to which the wires will be added
        """
        min_wire = min(subsystems)
        max_wire = max(subsystems)

        decoration_layer[min_wire] = self.charset.TOP_MULTI_LINE_GATE_CONNECTOR

        for k in range(min_wire + 1, max_wire):
            if k in subsystems:
                decoration_layer[k] = self.charset.MIDDLE_MULTI_LINE_GATE_CONNECTOR
            else:
                decoration_layer[k] = self.charset.EMPTY_MULTI_LINE_GATE_CONNECTOR

        decoration_layer[max_wire] = self.charset.BOTTOM_MULTI_LINE_GATE_CONNECTOR

    def resolve_decorations(self, grid, representation_grid):
        """Resolve the decorations of the given Grid.

        If decorations are in conflict, they are automatically spread over multiple layers.

        Args:
            grid (pennylane.circuit_drawer.Grid): Grid that holds the circuit information
            representation_grid (pennylane.circuit_drawer.Grid): Grid that holds the string representations and into
                which the decorations will be inserted

        Returns:
            list[int]: List with indices of inserted decoration layers
        """
        j = 0
        inserted_indices = []

        for i in range(grid.num_layers):
            layer_operators = _remove_duplicates(grid.layer(i))

            decoration_layer = [""] * grid.num_wires

            for op in layer_operators:
                if op is None:
                    continue

<<<<<<< HEAD
                wires = op.wires
                subsystems = self.active_register.indices(wires)
=======
                wires = op.wires.tolist()
>>>>>>> 5ae6b33b

                if len(subsystems) > 1:
                    min_wire = min(subsystems)
                    max_wire = max(subsystems)

                    # If there is a conflict between decorations, we start a new decoration_layer
                    if any(
                        [decoration_layer[wire] != "" for wire in range(min_wire, max_wire + 1)]
                    ):
                        representation_grid.insert_layer(i + j, decoration_layer)
                        inserted_indices.append(i + j)
                        j += 1

                        decoration_layer = [""] * grid.num_wires

                    self.add_multi_wire_connectors_to_layer(subsystems, decoration_layer)

            representation_grid.insert_layer(i + j, decoration_layer)
            inserted_indices.append(i + j)
            j += 1

        return inserted_indices

    @staticmethod
    def pad_representation(representation_grid, pad_str, prepend_str, suffix_str, skip_indices):
        """Pads the given representation so that width inside layers is constant.

        Args:
            representation_grid (pennylane.circuit_drawer.Grid): Grid that holds the string representations that will be padded
            pad_str (str): String that shall be used for padding
            prepend_str (str): String that is prepended to all representations that are not skipped
            suffix_str (str): String that is appended to all representations
            skip_indices (list[int]): Indices of layers that should be skipped
        """
        for i in range(representation_grid.num_layers):
            layer = representation_grid.layer(i)
            max_width = max(map(len, layer))

            if i in skip_indices:
                continue

            # Take the current layer and pad it with the pad_str
            # and also prepend with prepend_str and append the suffix_str
            # pylint: disable=cell-var-from-loop
            representation_grid.replace_layer(
                i,
                list(
                    map(
                        lambda x: prepend_str + str.ljust(x, max_width, pad_str) + suffix_str, layer
                    )
                ),
            )

    def move_multi_wire_gates(self, operator_grid):
        """Move multi-wire gates so that there are no interlocking multi-wire gates in the same layer.

        Args:
            operator_grid (pennylane.circuit_drawer.Grid): Grid that holds the circuit information and that will be edited.
        """
        n = operator_grid.num_layers
        i = -1
        while i < n - 1:
            i += 1

            this_layer = operator_grid.layer(i)
            layer_ops = _remove_duplicates(this_layer)
            other_layer = [None] * operator_grid.num_wires

            for j in range(len(layer_ops)):
                op = layer_ops[j]

                if op is None:
                    continue

                # translate wires to their indices in the register
                subsystems = self.active_register.indices(op.wires)

                if len(op.wires) > 1:
<<<<<<< HEAD
                    sorted_wires = subsystems.copy()
=======
                    sorted_wires = op.wires.tolist().copy()
>>>>>>> 5ae6b33b
                    sorted_wires.sort()

                    blocked_wires = list(range(sorted_wires[0], sorted_wires[-1] + 1))

                    for k in range(j + 1, len(layer_ops)):
                        other_op = layer_ops[k]

                        if other_op is None:
                            continue

<<<<<<< HEAD
                        # translate wires to their indices in the register
                        other_subsystems = self.active_register.indices(other_op.wires)
                        other_sorted_wires = other_subsystems.copy()
=======
                        other_sorted_wires = other_op.wires.tolist().copy()
>>>>>>> 5ae6b33b
                        other_sorted_wires.sort()
                        other_blocked_wires = list(
                            range(other_sorted_wires[0], other_sorted_wires[-1] + 1)
                        )

                        if not set(other_blocked_wires).isdisjoint(set(blocked_wires)):
                            op_indices = [
                                idx for idx, layer_op in enumerate(this_layer) if layer_op == op
                            ]

                            for l in op_indices:
                                other_layer[l] = op
                                this_layer[l] = None

                            break

            if not all([item is None for item in other_layer]):
                operator_grid.insert_layer(i + 1, other_layer)
                n += 1

    def draw(self):
        """Draw the circuit diagram.

        Returns:
            str: The circuit diagram
        """
        rendered_string = ""

        for i in range(self.full_representation_grid.num_wires):
            wire = self.full_representation_grid.wire(i)

            rendered_string += "{:2d}: {}".format(
                self.active_register[i].tolist()[0], 2 * self.charset.WIRE
            )

            for s in wire:
                rendered_string += s

            rendered_string += "\n"

        for symbol, cache in [
            ("U", self.representation_resolver.unitary_matrix_cache),
            ("H", self.representation_resolver.hermitian_matrix_cache),
            ("M", self.representation_resolver.matrix_cache),
        ]:
            for idx, matrix in enumerate(cache):
                rendered_string += "{}{} =\n{}\n".format(symbol, idx, matrix)

        return rendered_string<|MERGE_RESOLUTION|>--- conflicted
+++ resolved
@@ -134,49 +134,12 @@
         all_operators = list(qml.utils._flatten(raw_operation_grid)) + list(
             qml.utils._flatten(raw_observable_grid)
         )
-<<<<<<< HEAD
         all_wires = [op.wires for op in all_operators if op is not None]
         # make Wires object containing all used wires
         all_wires = qml.wires.Wires.all_wires(all_wires)
         # shared wires will observe the ordering of the register
         shared_wires = qml.wires.Wires.shared_wires([self.register, all_wires])
         return shared_wires
-=======
-        all_wires = [op.wires.tolist() for op in all_operators if op is not None]
-        circuit_wires = sorted(set(qml.utils._flatten(all_wires)))
-        internal_wires = list(range(len(circuit_wires)))
-
-        self._cicuit_wire_to_internal_wire = dict(zip(circuit_wires, internal_wires))
-        self._internal_wire_to_circuit_wire = dict(zip(internal_wires, circuit_wires))
-
-    def circuit_wires_to_internal_wires(self, wires):
-        """Convert one or multiple device wires to internal wires.
-
-        Args:
-            wires (Union[Iterable[int],int]): One or multiple device wires
-
-        Returns:
-            Union[Iterable[int],int]: The corresponding internal wires
-        """
-        if isinstance(wires, Iterable):
-            return [self._cicuit_wire_to_internal_wire[wire] for wire in wires]
-
-        return self._cicuit_wire_to_internal_wire[wires]
-
-    def internal_wires_to_circuit_wires(self, wires):
-        """Convert one or multiple internal wires to device wires.
-
-        Args:
-            wires (Union[Iterable[int],int]): One or multiple internal wires
-
-        Returns:
-            Union[Iterable[int],int]: The corresponding device wires
-        """
-        if isinstance(wires, Iterable):
-            return [self._internal_wire_to_circuit_wire[wire] for wire in wires]
-
-        return self._internal_wire_to_circuit_wire[wires]
->>>>>>> 5ae6b33b
 
     def resolve_representation(self, grid, representation_grid):
         """Resolve the string representation of the given Grid.
@@ -241,12 +204,8 @@
                 if op is None:
                     continue
 
-<<<<<<< HEAD
                 wires = op.wires
                 subsystems = self.active_register.indices(wires)
-=======
-                wires = op.wires.tolist()
->>>>>>> 5ae6b33b
 
                 if len(subsystems) > 1:
                     min_wire = min(subsystems)
@@ -325,11 +284,8 @@
                 subsystems = self.active_register.indices(op.wires)
 
                 if len(op.wires) > 1:
-<<<<<<< HEAD
+
                     sorted_wires = subsystems.copy()
-=======
-                    sorted_wires = op.wires.tolist().copy()
->>>>>>> 5ae6b33b
                     sorted_wires.sort()
 
                     blocked_wires = list(range(sorted_wires[0], sorted_wires[-1] + 1))
@@ -340,13 +296,9 @@
                         if other_op is None:
                             continue
 
-<<<<<<< HEAD
                         # translate wires to their indices in the register
                         other_subsystems = self.active_register.indices(other_op.wires)
                         other_sorted_wires = other_subsystems.copy()
-=======
-                        other_sorted_wires = other_op.wires.tolist().copy()
->>>>>>> 5ae6b33b
                         other_sorted_wires.sort()
                         other_blocked_wires = list(
                             range(other_sorted_wires[0], other_sorted_wires[-1] + 1)
