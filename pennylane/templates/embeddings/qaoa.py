--- conflicted
+++ resolved
@@ -116,13 +116,8 @@
     Args:
         features (array): array of features to encode
         weights (array): array of weights
-<<<<<<< HEAD
-        wires (Sequence[int] or int): `n` qubit indices that the template acts on. Also accepts
-            :class:`pennylane.wires.Wires` objects.
-=======
         wires (Iterable or Wires): Wires that the template acts on. Accepts an iterable of numbers or strings, or
             a Wires object.
->>>>>>> 3216a878
         local_field (str): type of local field used, one of ``'X'``, ``'Y'``, or ``'Z'``
 
     Raises:
