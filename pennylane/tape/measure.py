--- conflicted
+++ resolved
@@ -81,14 +81,9 @@
     def __repr__(self):
         """Representation of this class."""
         if self.obs is None:
-<<<<<<< HEAD
-            return "{}(None)".format(self.return_type.value)
-
-=======
             return "{}(wires={})".format(self.return_type.value, self.wires)
 
         # Todo: when tape is core the return type will always be taken from the MeasurementProcess
->>>>>>> 593f0182
         if self.obs.return_type is None:
             return "{}({})".format(self.return_type.value, self.obs)
 
