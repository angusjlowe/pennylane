# Copyright 2018-2020 Xanadu Quantum Technologies Inc.

# Licensed under the Apache License, Version 2.0 (the "License");
# you may not use this file except in compliance with the License.
# You may obtain a copy of the License at

#     http://www.apache.org/licenses/LICENSE-2.0

# Unless required by applicable law or agreed to in writing, software
# distributed under the License is distributed on an "AS IS" BASIS,
# WITHOUT WARRANTIES OR CONDITIONS OF ANY KIND, either express or implied.
# See the License for the specific language governing permissions and
# limitations under the License.
"""
This subpackage contains various quantum tapes, which track, queue,
validate, execute, and differentiate quantum circuits.
"""
from .circuit_graph import NewCircuitGraph
from .tape import QuantumTape
<<<<<<< HEAD
from .cv_param_shift import CVParamShiftTape
=======
>>>>>>> 5b4aa7b3
from .qubit_param_shift import QubitParamShiftTape
from .qnode import QNode, qnode<|MERGE_RESOLUTION|>--- conflicted
+++ resolved
@@ -17,9 +17,6 @@
 """
 from .circuit_graph import NewCircuitGraph
 from .tape import QuantumTape
-<<<<<<< HEAD
+from .qubit_param_shift import QubitParamShiftTape
 from .cv_param_shift import CVParamShiftTape
-=======
->>>>>>> 5b4aa7b3
-from .qubit_param_shift import QubitParamShiftTape
 from .qnode import QNode, qnode