--- conflicted
+++ resolved
@@ -201,23 +201,11 @@
 
                 if isinstance(obs, Tensor):
                     # if obs is a tensor observable, use a list of individual wires
-                    wires = [ob.wires for ob in obs.obs]
+                    wires = [ob.wires.tolist() for ob in obs.obs]
                 else:
                     wires = obs.wires
 
                 if obs.return_type is Expectation:
-<<<<<<< HEAD
-                    results.append(self.expval(obs.name, obs.wires.tolist(), obs.parameters))
-
-                elif obs.return_type is Variance:
-                    results.append(self.var(obs.name, obs.wires.tolist(), obs.parameters))
-
-                elif obs.return_type is Sample:
-                    results.append(np.array(self.sample(obs.name, obs.wires.tolist(), obs.parameters)))
-
-                elif obs.return_type is Probability:
-                    results.append(list(self.probability(wires=obs.wires.tolist()).values()))
-=======
                     results.append(self.expval(obs.name, wires, obs.parameters))
 
                 elif obs.return_type is Variance:
@@ -228,7 +216,6 @@
 
                 elif obs.return_type is Probability:
                     results.append(list(self.probability(wires=wires).values()))
->>>>>>> a531c49c
 
                 elif obs.return_type is not None:
                     raise QuantumFunctionError(
