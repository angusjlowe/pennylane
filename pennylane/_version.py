--- conflicted
+++ resolved
@@ -16,8 +16,4 @@
 Version number (major.minor.patch[-label])
 """
 
-<<<<<<< HEAD
-__version__ = "0.14.1"
-=======
-__version__ = "0.15.0-dev"
->>>>>>> 12ba5165
+__version__ = "0.15.0-dev"