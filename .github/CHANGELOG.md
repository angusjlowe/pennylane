--- conflicted
+++ resolved
@@ -1,19 +1,3 @@
-<<<<<<< HEAD
-# Release 0.14.1 (current release)
-
-<h3>Bug fixes</h3>
-
-* Fixes a bug where inverse operations could not be differentiated
-  using backpropagation on `default.qubit`.
-  [(#1072)](https://github.com/PennyLaneAI/pennylane/pull/1072)
-
-* The QNode has a new keyword argument, `max_expansion`, that determines the maximum number of times
-  the internal circuit should be expanded when executed on a device. In addition, the default number
-  of max expansions has been increased from 2 to 10, allowing devices that require more than two
-  operator decompositions to be supported.
-  [(#1074)](https://github.com/PennyLaneAI/pennylane/pull/1074)
-
-=======
 # Release 0.15.0-dev (development release)
 
 <h3>New features since last release</h3>
@@ -23,21 +7,21 @@
 
   ```python
   dev = qml.device('default.qubit', wires=1, shots=10) # default is 10
-  
+
   @qml.qnode(dev)
   def circuit(a):
       qml.RX(a, wires=0)
       return qml.sample(qml.PauliZ(wires=0))
   ```
-  
+
   For this, the qnode is called with an additional `shots` keyword argument:
-  
-  ```pycon
-  >>> circuit(0.8)  
+
+  ```pycon
+  >>> circuit(0.8)
   [ 1  1  1 -1 -1  1  1  1  1  1]
   >>> circuit(0.8, shots=3)
-  [ 1  1  1] 
-  >>> circuit(0.8)  
+  [ 1  1  1]
+  >>> circuit(0.8)
   [ 1  1  1 -1 -1  1  1  1  1  1]
   ```
 
@@ -63,17 +47,13 @@
 
 <h3>Improvements</h3>
 
-* The QNode has a new keyword argument, `max_expansion`, that determines the maximum number of times
-  the internal circuit should be expanded when executed on a device.
-  [(#1074)](https://github.com/PennyLaneAI/pennylane/pull/1074)
-
 * Most layers in Pytorch or Keras accept arbitrary dimension inputs, where each dimension barring
-  the last (in the case where the actual weight function of the layer operates on one-dimensional 
+  the last (in the case where the actual weight function of the layer operates on one-dimensional
   vectors) is broadcast over. This is now also supported by KerasLayer and TorchLayer.
   [(#1062)](https://github.com/PennyLaneAI/pennylane/pull/1062).
 
   Example use:
-  
+
   ```python
   dev = qml.device("default.qubit", wires=4)
 
@@ -89,7 +69,7 @@
   qlayer = qml.qnn.KerasLayer(layer, {"weights": (4, 4, 3)}, output_dim=4)
 
   out = qlayer(x)
-  
+
   print(out.shape)
   ```
 
@@ -102,52 +82,61 @@
 <h3>Breaking changes</h3>
 
 * If creating a QNode from a quantum function with an argument named `shots`,
-  a `DeprecationWarning` is raised, warning the user that this is a reserved 
+  a `DeprecationWarning` is raised, warning the user that this is a reserved
   argument to change the number of shots on a per-call basis.
+  [(#1075)](https://github.com/PennyLaneAI/pennylane/pull/1075)
 
 <h3>Bug fixes</h3>
 
->>>>>>> 12ba5165
-* Fixes a bug where `Hamiltonian` objects created with non-list arguments
-  raised an error for arithmetic operations.
-  [(#1082)](https://github.com/PennyLaneAI/pennylane/pull/1082)
-
-* Fixes a bug where `Hamiltonian` objects with no coefficients or operations
-  would return a faulty result when used with `ExpvalCost`.
-  [(#1082)](https://github.com/PennyLaneAI/pennylane/pull/1082)
-
-<<<<<<< HEAD
+<h3>Documentation</h3>
+
+<h3>Contributors</h3>
+
+This release contains contributions from (in alphabetical order):
+
+Thomas Bromley, Josh Izaac, Daniel Polatajko, Chase Roberts, Maria Schuld, Antal Száva.
+
+
+
+# Release 0.14.1 (current release)
+
+<h3>Bug fixes</h3>
+
 * Fixes a testing bug where tests that required JAX would fail if JAX was not installed.
   The tests will now instead be skipped if JAX can not be imported.
   [(#1066)](https://github.com/PennyLaneAI/pennylane/pull/1066)
 
+* Fixes a bug where inverse operations could not be differentiated
+  using backpropagation on `default.qubit`.
+  [(#1072)](https://github.com/PennyLaneAI/pennylane/pull/1072)
+
+* The QNode has a new keyword argument, `max_expansion`, that determines the maximum number of times
+  the internal circuit should be expanded when executed on a device. In addition, the default number
+  of max expansions has been increased from 2 to 10, allowing devices that require more than two
+  operator decompositions to be supported.
+  [(#1074)](https://github.com/PennyLaneAI/pennylane/pull/1074)
+
+* Fixes a bug where `Hamiltonian` objects created with non-list arguments raised an error for
+  arithmetic operations. [(#1082)](https://github.com/PennyLaneAI/pennylane/pull/1082)
+
+* Fixes a bug where `Hamiltonian` objects with no coefficients or operations would return a faulty
+  result when used with `ExpvalCost`. [(#1082)](https://github.com/PennyLaneAI/pennylane/pull/1082)
+
 <h3>Documentation</h3>
 
 * Updates mentions of `generate_hamiltonian` to `molecular_hamiltonian` in the
   docstrings of the `ExpvalCost` and `Hamiltonian` classes.
   [(#1077)](https://github.com/PennyLaneAI/pennylane/pull/1077)
 
-=======
-* Fixes a bug where inverse operations could not be differentiated
-  using backpropagation on `default.qubit`.
-  [(#1072)](https://github.com/PennyLaneAI/pennylane/pull/1072)
-
-<h3>Documentation</h3>
-
->>>>>>> 12ba5165
 <h3>Contributors</h3>
 
 This release contains contributions from (in alphabetical order):
 
-<<<<<<< HEAD
 Thomas Bromley, Josh Izaac, Antal Száva.
 
+
+
 # Release 0.14.0
-=======
-Thomas Bromley, Josh Izaac, Daniel Polatajko, Chase Roberts, Maria Schuld, Antal Száva.
-
-# Release 0.14.0 (current release)
->>>>>>> 12ba5165
 
 <h3>New features since last release</h3>
 
