--- conflicted
+++ resolved
@@ -2,7 +2,6 @@
 
 <h3>New features since last release</h3>
 
-<<<<<<< HEAD
 - The number of shots can now be specified on a temporary basis when evaluating a QNode.
   [(#1075)](https://github.com/PennyLaneAI/pennylane/pull/1075)
 
@@ -24,7 +23,7 @@
   [ 1  1  1] 
   >>> circuit(0.8)  
   [ 1  1  1 -1 -1  1  1  1  1  1]
-=======
+
 - The JAX interface now supports all devices.
   [(#1076)](https://github.com/PennyLaneAI/pennylane/pull/1076)
 
@@ -39,7 +38,6 @@
       return qml.expval(qml.PauliZ(0))
   weights = jnp.array([0.2, 0.5, 0.1])
   print(circuit(weights)) # DeviceArray(...)
->>>>>>> 12c8927f
   ```
 
 - Added the `ControlledPhaseShift` gate as well as the `QFT` operation for applying quantum Fourier
@@ -103,11 +101,7 @@
 
 This release contains contributions from (in alphabetical order):
 
-<<<<<<< HEAD
-Thomas Bromley, Josh Izaac, Daniel Polatajko, Maria Schuld
-=======
-Thomas Bromley, Josh Izaac, Daniel Polatajko, Chase Roberts
->>>>>>> 12c8927f
+Thomas Bromley, Josh Izaac, Daniel Polatajko, Chase Roberts, Maria Schuld
 
 # Release 0.14.0 (current release)
 
